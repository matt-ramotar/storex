package dev.mattramotar.storex.core.internal

import dev.mattramotar.storex.core.Converter
import dev.mattramotar.storex.core.Freshness
import dev.mattramotar.storex.core.KeyMutex
import dev.mattramotar.storex.core.Origin
import dev.mattramotar.storex.core.SingleFlight
import dev.mattramotar.storex.core.Store
import dev.mattramotar.storex.core.StoreKey
import dev.mattramotar.storex.core.StoreNamespace
import dev.mattramotar.storex.core.StoreResult
import dev.mattramotar.storex.core.TimeSource
import kotlinx.coroutines.CoroutineScope
import kotlinx.coroutines.Dispatchers
import kotlinx.coroutines.SupervisorJob
import kotlinx.coroutines.cancel
import kotlinx.coroutines.awaitCancellation
import kotlinx.coroutines.channels.Channel
import kotlinx.coroutines.flow.Flow
import kotlinx.coroutines.flow.channelFlow
import kotlinx.coroutines.flow.firstOrNull
import kotlinx.coroutines.flow.mapNotNull
import kotlinx.coroutines.flow.MutableStateFlow
import kotlinx.coroutines.launch
import kotlinx.coroutines.sync.withLock
import kotlinx.datetime.Instant
import kotlin.time.Duration

/**
 * Read-only store implementation.
 *
 * Coordinates between memory cache, Source of Truth (SoT), and remote fetcher to provide:
 * - **Multi-layer caching**: Memory → Persistence → Network
 * - **Freshness control**: Configurable staleness policies
 * - **Reactive updates**: Flow-based observers with automatic invalidation
 *
 * ## Architecture
 *
 * ```
 * ┌─────────┐      ┌─────────┐      ┌─────────┐
 * │ Memory  │ ───> │   SoT   │ ───> │ Fetcher │
 * │  Cache  │ <─── │ (Local) │ <─── │ (Remote)│
 * └─────────┘      └─────────┘      └─────────┘
 *     Fast           Durable          Source
 * ```
 *
 * @param Key The [StoreKey] subtype identifying stored entities
 * @param Domain The application's domain model type
 * @param ReadEntity The database read projection type
 * @param WriteEntity The database write model type
 * @param NetworkResponse The type returned from network fetch operations
 */
class RealReadStore<
    Key : StoreKey,
    Domain : Any,
    ReadEntity,
    WriteEntity,
    NetworkResponse : Any
>(
    private val sot: SourceOfTruth<Key, ReadEntity, WriteEntity>,
    private val fetcher: Fetcher<Key, NetworkResponse>,
    private val converter: Converter<Key, Domain, ReadEntity, NetworkResponse, WriteEntity>,
    private val bookkeeper: Bookkeeper<Key>,
    private val validator: FreshnessValidator<Key, Any?>,
    private val memory: MemoryCache<Key, Domain>,
    private val staleErrorDuration: Duration? = null,
    scope: CoroutineScope = CoroutineScope(SupervisorJob() + Dispatchers.Default),
    private val timeSource: TimeSource = TimeSource.SYSTEM
) : Store<Key, Domain>, AutoCloseable {

    private val storeScope = scope
    private val fetchSingleFlight = SingleFlight<Key, Unit>()
    private val perKeyMutex = KeyMutex<Key>()
    private fun now(): Instant = timeSource.now()

    override fun stream(key: Key, freshness: Freshness): Flow<StoreResult<Domain>> = channelFlow {
        val errorEvents = Channel<StoreResult.Error>(capacity = Channel.BUFFERED)

        // 1. Read from SoT to check if we have data
        val initialDb: ReadEntity? = try {
            sot.reader(key).firstOrNull()
        } catch (e: Exception) {
            null
        }
        val hadCachedData = initialDb != null

        // 2. Determine if we need to fetch
        val dbMeta = initialDb?.let { converter.dbMetaFromProjection(it) }
        val status = bookkeeper.lastStatus(key)
        val plan = validator.plan(FreshnessContext(key, now(), freshness, dbMeta, status))
        val latestMeta = MutableStateFlow<Any?>(dbMeta)

        fun canServeStaleNow(): Boolean {
            val window = staleErrorDuration ?: return true
            val meta = latestMeta.value?.extractUpdatedAt()
                ?: bookkeeper.lastStatus(key).lastSuccessAt
                ?: return false
            return (now() - meta) <= window
        }

        // 3. Execute fetch if needed
        when (freshness) {
            Freshness.MustBeFresh -> {
                if (plan !is FetchPlan.Skip) {
                    try {
                        runBlockingFetch(key, plan)
                    } catch (e: kotlinx.coroutines.CancellationException) {
                        throw e
                    } catch (t: Throwable) {
                        send(StoreResult.Error(t, servedStale = false))
                        return@channelFlow
                    }
                }
            }
            else -> if (plan !is FetchPlan.Skip) {
                launch {
                    try {
                        runBlockingFetch(key, plan)
                    } catch (e: kotlinx.coroutines.CancellationException) {
                        throw e
                    } catch (t: Throwable) {
<<<<<<< HEAD
                        val servedStale = canServeStaleNow()
                        errorEvents.send(StoreResult.Error(t, servedStale = servedStale))
=======
                        errorEvents.send(StoreResult.Error(t, servedStale = hadCachedData))
>>>>>>> 3a6145b5
                    }
                }
            }
        }

        // 4. Emit loading state if no cached data
        if (initialDb == null) send(StoreResult.Loading(fromCache = false))

        // 5. Stream updates from SoT
        launch {
            sot.reader(key).mapNotNull { it }.collect { dbValue ->
                val domain = converter.dbReadToDomain(key, dbValue)
                val meta = converter.dbMetaFromProjection(dbValue)
                val updatedAt = meta.extractUpdatedAt() ?: Instant.fromEpochMilliseconds(0)
                val age = now() - updatedAt
                latestMeta.value = meta
                memory.put(key, domain)
                send(StoreResult.Data(domain, origin = Origin.SOT, age = age))
            }
        }

        launch { for (e in errorEvents) send(e) }

        // Keep flow open until canceled - jobs will be automatically canceled
        awaitCancellation()
    }

    override suspend fun get(key: Key, freshness: Freshness): Domain {
        // Fast path: serve from memory if available
        if (freshness == Freshness.CachedOrFetch) {
            memory.get(key)?.let { return it }
        }

        // Slow path: stream and get first data
        return stream(key, freshness).mapNotNull { res ->
            when (res) {
                is StoreResult.Data -> res.value
                is StoreResult.Error -> if (!res.servedStale) throw res.throwable else null
                else -> null
            }
        }.firstOrNull() ?: error("Store.get($key) finished without data or error")
    }

    override fun invalidate(key: Key) {
        storeScope.launch(start = kotlinx.coroutines.CoroutineStart.UNDISPATCHED) {
            memory.remove(key)
            sot.clearCache(key)
            sot.delete(key)
        }
    }

    override fun invalidateNamespace(ns: StoreNamespace) {
        storeScope.launch(start = kotlinx.coroutines.CoroutineStart.UNDISPATCHED) {
            memory.clear()
        }
    }

    override fun invalidateAll() {
        storeScope.launch(start = kotlinx.coroutines.CoroutineStart.UNDISPATCHED) {
            memory.clear()
        }
    }

    override fun close() {
        storeScope.cancel()
    }

    private suspend fun runBlockingFetch(key: Key, plan: FetchPlan) {
        fetchSingleFlight.launch(storeScope, key) {
            val req = when (plan) {
                is FetchPlan.Conditional -> FetchRequest(conditional = plan.request)
                FetchPlan.Unconditional -> FetchRequest()
                FetchPlan.Skip -> return@launch
            }

            fetcher.fetch(key, req).collect { resp ->
                when (resp) {
                    is FetcherResult.Success -> {
                        val writeDb: WriteEntity = converter.netToDbWrite(key, resp.body)
                        val m = perKeyMutex.forKey(key)
                        m.withLock {
                            sot.write(key, writeDb)
                        }
                        bookkeeper.recordSuccess(key, resp.etag, now())
                    }
                    is FetcherResult.NotModified -> {
                        bookkeeper.recordSuccess(key, resp.etag, now())
                    }
                    is FetcherResult.Error -> {
                        bookkeeper.recordFailure(key, resp.error, now())
                        // Let caller handle the error (for MustBeFresh) or send to errorEvents (for background fetch)
                        throw resp.error
                    }
                }
            }
        }.await()
    }
}

/* Helper to extract updatedAt from arbitrary meta objects */
private fun Any?.extractUpdatedAt(): Instant? = when (this) {
    is Instant -> this
    is DefaultDbMeta -> this.updatedAt
    else -> null
}<|MERGE_RESOLUTION|>--- conflicted
+++ resolved
@@ -119,12 +119,8 @@
                     } catch (e: kotlinx.coroutines.CancellationException) {
                         throw e
                     } catch (t: Throwable) {
-<<<<<<< HEAD
                         val servedStale = canServeStaleNow()
                         errorEvents.send(StoreResult.Error(t, servedStale = servedStale))
-=======
-                        errorEvents.send(StoreResult.Error(t, servedStale = hadCachedData))
->>>>>>> 3a6145b5
                     }
                 }
             }
